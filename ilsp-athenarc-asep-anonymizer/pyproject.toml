[tool.poetry]
name = "ilsp-athenarc-asep-anonymizer"
version = "0.1.0"
description = ""
authors = ["Prokopis Prokopidis <prokopis@athenarc.gr>"]
readme = "README.md"

[tool.poetry.dependencies]
python = "~3.11"
presidio-anonymizer = "^2.2.358"
presidio-analyzer = "^2.2.358"
faker = "^37.1.0"
stanza = "^1.10.1"
argparse = "^1.4.0"
fastapi = "^0.115.12"
uvicorn = "^0.34.0"
<<<<<<< HEAD
pytest-mock = "^3.14.0"
regex = "^2024.11.6"
pandas = "^2.2.3"
ipykernel = "^6.29.5"
dotenv = "^0.9.9"
=======
celery = {extras = ["redis"], version = "^5.5.2"}
flower = "^2.0.1"
>>>>>>> 05e8d2f9


[build-system]
requires = ["poetry-core"]
build-backend = "poetry.core.masonry.api"<|MERGE_RESOLUTION|>--- conflicted
+++ resolved
@@ -14,16 +14,14 @@
 argparse = "^1.4.0"
 fastapi = "^0.115.12"
 uvicorn = "^0.34.0"
-<<<<<<< HEAD
 pytest-mock = "^3.14.0"
 regex = "^2024.11.6"
 pandas = "^2.2.3"
 ipykernel = "^6.29.5"
 dotenv = "^0.9.9"
-=======
 celery = {extras = ["redis"], version = "^5.5.2"}
 flower = "^2.0.1"
->>>>>>> 05e8d2f9
+
 
 
 [build-system]
