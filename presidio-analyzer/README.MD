# Presidio analyzer

## Description

The Presidio analyzer is a Python based service for detecting PII entities in text.

During analysis, it runs a set of different *PII Recognizers*,
each one in charge of detecting one or more PII entities using different mechanisms.

Presidio analyzer comes with a set of predefined recognizers,
but can easily be extended with other types of [custom recognizers](#customizing-presidio-analyzer).
Predefined and custom recognizers leverage regex, [spaCy](https://spacy.io/) and other types of logic to detect PII in unstructured text.
  
## Installation

To get started with Presidio-analyzer, download the package and the `en_core_web_lg` spaCy model, preferably in a virtual environment like Conda.

```sh
pip install presidio-analyzer
python -m spacy download en_core_web_lg
```

## Getting started

### Running Presidio as an HTTP server

You can run presidio analyzer as an http server using either python runtime or using a docker container.

#### Using python runtime

```sh
cd presidio-analyzer
python app.py
curl -d '{"text":"John Smith drivers license is AC432223", "language":"en"}' -H "Content-Type: application/json" -X POST http://localhost:3000/analyze
```

#### Using docker container

```sh
cd presidio-analyzer
docker build -t presidio-analyzer --build-arg NAME=presidio-analyzer .
docker run -p 5001:5001 presidio-analyzer 
```

Note: you can change the spacy model which is downloaded to the container at build time, using the following build command:

```sh
docker build -t presidio-analyzer --build-arg NAME=presidio-analyzer  --build-arg SPACY_MODEL=en_core_web_sm .
```

TODO: The Analyzer container is built with a single spacy model. Add support for multiple models will worked on in user story #2678

### Simple analysis script

```python
from presidio_analyzer import AnalyzerEngine

# Set up the engine, loads the NLP module (spaCy model by default) and other PII recognizers
analyzer = AnalyzerEngine()

# Call analyzer to get results
results = analyzer.analyze(text="My phone number is 212-555-5555",
                           entities=["PHONE_NUMBER"],
                           language='en')
print(results)

```

<<<<<<< HEAD
## Customizing Presidio analyzer

Presidio can be extended to support new types of PII entities, and to support additional languages.
=======
### Deploy Presidio Analyzer to Azure

TODO: change this link to main branch once merged (#2765).
[![Deploy to Azure](https://aka.ms/deploytoazurebutton)](https://portal.azure.com/#create/Microsoft.Template/uri/https%3A%2F%2Fraw.githubusercontent.com%2Fmicrosoft%2Fpresidio%2Ffeature%2FV2%2Fpresidio-analyzer%2Fdeploytoazure.json)


## Customizing Presidio analyzer 
>>>>>>> 9b7d09ac

The three main modules are the `AnalyzerEngine` and the `RecognizerRegistry` and `EntityRecognizer`.

- The `AnalyzerEngine` is in charge of calling each requested recognizer.
- The `RecognizerRegistry` is in charge of providing the list of predefined and custom recognizers for analysis.
- The `EntityRecognizer` class can be extended to support new types of PII recognition logic.

### Extending the analyzer for additional PII entities

First, a class based on `EntityRecognizer` needs to be created.
Second, the new recognizer should be added to the recognizer registry.
So that the `AnalyzerEngine` would be able to use the new recognizer during analysis.

In order to implement a new recognizer by code, follow these two steps:

#### Simple example

For simple recognizers based on regular expressions or deny-lists,
we can leverage the provided `PatternsRecognizer`:

```python
from presidio_analyzer import PatternRecognizer
titles_recognizer = PatternRecognizer(supported_entity="TITLE",
                                      deny_list=["Mr.","Mrs.","Miss"])
```

Calling the recognizer itself:

```python
titles_recognizer.analyze(text="Mr. Schmidt",entities="TITLE")
```

Adding to the list of recognizers:

```python
from presidio_analyzer import AnalyzerEngine, RecognizerRegistry

text="His name is Mr. Jones"

registry = RecognizerRegistry()
registry.load_predefined_recognizers()

# Add new recognizer
registry.add_recognizer(titles_recognizer)

# Set up analyzer with our updated recognizer registry
analyzer = AnalyzerEngine(registry=registry)

results = analyzer.analyze(text=text,language="en")
print(results)

```

Alternatively, we can add the recognizer to the existing analyzer:

```python
from presidio_analyzer import AnalyzerEngine

analyzer = AnalyzerEngine()

analyzer.registry.add_recognizer(titles_recognizer)

results = analyzer.analyze(text=text,language="en")
print(results)
```

#### Creating a new `EntityRecognizer` in code

There are various types of Recognizers in Presidio:

- `EntityRecognizer`, the base class
- `PatternsRecognizer`, for regex and deny-list based detection
- `LocalRecognizer`: A base class for all recognizers living within the same process as the `AnalyzerEngine`.
- `RemoteRecognizer`: A base class for accessing external recognizers,
such as 3rd party services or ML models served outside the main Presidio Python process.

To create a new recognizer via code:

1. Create a new Python class which implements [LocalRecognizer](presidio_analyzer/local_recognizer.py).
(`LocalRecognizer` implements the base [EntityRecognizer](presidio_analyzer/entity_recognizer.py) class.)

    This class has the following functions:

    i. load: load a model / resource to be used during recognition

    ```python
   def load(self)
    ```

    ii. analyze: The main function to be called for getting entities out of the new recognizer:

    ```python
   def analyze(self, text, entities, nlp_artifacts)
    ```

    Notes:
    1. Each recognizer has access to different NLP assets such as tokens, lemmas, and more.
    These are given through the `nlp_artifacts` parameter.
    Refer to the [code documentation](presidio_analyzer/entity_recognizer.py) for more information.

    2. The `analyze` method should return a list of [RecognizerResult](presidio_analyzer/recognizer_result.py).

2. Add it to the recognizer registry using `registry.add_recognizer(my_recognizer)`.

### Multi language support

Presidio supports PII detection in multiple languages.
In its default configuration, it contains recognizers and models for English.
To configure Presidio to detect PII in additional languages, these modules require modification:

1. The `NlpEngine` containing the NLP model which performs tokenization,
lemmatization, Named Entity Recognition and other NLP tasks.
2. PII recognizers (different `EntityRecognizer` objects) should be adapted or created.

> While different detection mechanisms such as regular expressions are language agnostic, the context words used to increase the PII detection confidence aren't. Consider updating the list of context words for each recognizer to leverage context words in additional languages.

#### Configuring the NLP Engine

As its internal NLP engine, Presidio supports both [spaCy](https://spacy.io/usage/models)
and [Stanza](https://github.com/stanfordnlp/stanza). To set up new models, follow these two steps:

1. Download the spaCy/Stanza NER models for your desired language.

    - To download a new model with spaCy:

        ```shell script
        python -m spacy download es_core_news_md
        ```

        In this example we download the medium size model for Spanish.

   - To download a new model with Stanza:

        ```python
        import stanza
        stanza.download("en") # where en is the language code of the model.
        ```

   For the available models, follow these links: [spaCy](https://spacy.io/usage/models), [stanza](https://stanfordnlp.github.io/stanza/available_models.html#available-ner-models).

2. Update the models configuration in one of two ways:
    - **Via code**: Create an `NlpEngine` using the `NlpEnginerProvider` class, and pass it to the `AnalyzerEngine` as input:

        ```python
        from presidio_analyzer import AnalyzerEngine, RecognizerRegistry
        from presidio_analyzer.nlp_engine import NlpEngineProvider

        # Create configuration containing engine name and models
        configuration = {
            "nlp_engine_name": "spacy",
            "models": [{"lang_code": "es", "model_name": "es_core_news_md"},
                       {"lang_code": "en", "model_name": "en_core_web_lg"}],
        }

        # Create NLP engine based on configuration
        provider = NlpEngineProvider(nlp_configuration=configuration)
        nlp_engine_with_spanish = provider.create_engine()

        # Pass the created NLP engine and supported_languages to the AnalyzerEngine
        analyzer = AnalyzerEngine(
            nlp_engine=nlp_engine_with_spanish, 
            supported_languages=["en", "es"]
        )

        # Analyze in different languages
        results_spanish = analyzer.analyze(text="Mi nombre es David", language="es")
        print(results_spanish)

        results_english = analyzer.analyze(text="My name is David", language="en")
        print(results_english)
        ```

    - **Via configuration**: Set up the models which should be used in the [default `conf` file](conf/default.yaml).

        An example Conf file:

        ```yaml
        nlp_engine_name: spacy
        models:
            -
            lang_code: en
            model_name: en_core_web_lg
            -
            lang_code: es
            model_name: es_core_news_md 
        ```

        The default conf file is read during the default initialization of the `AnalyzerEngine`. Alternatively, the path to a custom configuration file can be passed to the `NlpEngineProvider`:

        ```python
        from presidio_analyzer import AnalyzerEngine, RecognizerRegistry
        from presidio_analyzer.nlp_engine import NlpEngineProvider

        # Create NLP engine based on configuration file
        provider = NlpEngineProvider(conf_file="PATH_TO_YAML")
        nlp_engine_with_spanish = provider.create_engine()

        # Pass created NLP engine and supported_languages to the AnalyzerEngine
        analyzer = AnalyzerEngine(
            nlp_engine=nlp_engine_with_spanish, 
            supported_languages=["en", "es"]
        )

        # Analyze in different languages
        results_spanish = analyzer.analyze(text="Mi nombre es David", language="es")
        print(results_spanish)

        results_english = analyzer.analyze(text="My name is David", language="en")
        print(results_english)
        ```

    In this examples we create an `NlpEngine` holding two spaCy models (one in English: `en_core_web_lg` and one in Spanish: `es_core_news_md`), define the `supported_languages` parameter accordingly, and can send requests in each of these languages.

#### Set up language specific recognizers

Recognizers are language dependent either by their logic or by the context words used while scanning the surrounding of a detected entity.
As these context words are used to increase score, they should be in the expected input language.

Consider updating the context words of existing recognizers or add new recognizers to support new languages.
Each recognizer can support one language. For example:

```python
from presidio_analyzer import AnalyzerEngine, RecognizerRegistry
from presidio_analyzer.predefined_recognizers import EmailRecognizer

# Setting up an English Email recognizer:
email_recognizer_en = EmailRecognizer(supported_language="en",context=["email","mail"])

# Setting up a Spanish Email recognizer
email_recognizer_es = EmailRecognizer(supported_language="es",context=["correo","electrónico"])

registry = RecognizerRegistry()

# Add recognizers to registry
registry.add_recognizer(email_recognizer_en)
registry.add_recognizer(email_recognizer_es)

# Set up analyzer with our updated recognizer registry
analyzer = AnalyzerEngine(
    registry=registry,
    supported_languages=["en","es"],
    nlp_engine=nlp_engine_with_spanish)

analyzer.analyze(...)
```

## HTTP API

`/analyze`

Analyzes a text. Method: `POST`

Parameters

| Name | Type | Optional | Description|
| --- | --- | ---| ---|
| text|string|no|the text to analyze|
| language|string|no|2 characters of the desired language. E.g en, de|
| correlation_id|string|yes|a correlation id to append to headers and traces|
| score_threshold|float|yes|the the minimal score threshold|
| entities|string[]|yes|a list of entities to analyze|
| trace|bool|yes|whether to trace the request|
| remove_interpretability_response|bool|yes|whether to include analysis explanation in the response |

`/recognizers`

Returns a list of supported recognizers.
Method: `GET`

Parameters

| Name | Type | Optional | Description|
| --- | --- | ---| ---|
| language|string|yes|2 characters of the desired language code. e.g., en, de. |

`/supportedentities`

Returns a list of supported entities. Method: `GET`

Parameters

| Name | Type | Optional | Description|
| --- | --- | ---| ---|
| language|string|yes|2 characters of the desired language code. e.g., en, de. |<|MERGE_RESOLUTION|>--- conflicted
+++ resolved
@@ -1,19 +1,22 @@
 # Presidio analyzer
 
 ## Description
-
 The Presidio analyzer is a Python based service for detecting PII entities in text.
 
-During analysis, it runs a set of different *PII Recognizers*,
+During analysis, it runs a set of different *PII Recognizers*, 
 each one in charge of detecting one or more PII entities using different mechanisms.
 
-Presidio analyzer comes with a set of predefined recognizers,
+Presidio analyzer comes with a set of predefined recognizers, 
 but can easily be extended with other types of [custom recognizers](#customizing-presidio-analyzer).
-Predefined and custom recognizers leverage regex, [spaCy](https://spacy.io/) and other types of logic to detect PII in unstructured text.
+Predefined and custom recognizers leverage regex, [spaCy](https://spacy.io/) 
+and other types of logic to detect PII in unstructured text.
   
 ## Installation
 
-To get started with Presidio-analyzer, download the package and the `en_core_web_lg` spaCy model, preferably in a virtual environment like Conda.
+To get started with Presidio-analyzer, 
+download the package and the `en_core_web_lg` spaCy model, 
+preferably in a virtual environment like Conda.
+
 
 ```sh
 pip install presidio-analyzer
@@ -38,7 +41,7 @@
 
 ```sh
 cd presidio-analyzer
-docker build -t presidio-analyzer --build-arg NAME=presidio-analyzer .
+docker build -t presidio-analyzer --build-arg NAME=presidio-analyzer  .
 docker run -p 5001:5001 presidio-analyzer 
 ```
 
@@ -66,19 +69,15 @@
 
 ```
 
-<<<<<<< HEAD
-## Customizing Presidio analyzer
-
-Presidio can be extended to support new types of PII entities, and to support additional languages.
-=======
 ### Deploy Presidio Analyzer to Azure
 
 TODO: change this link to main branch once merged (#2765).
 [![Deploy to Azure](https://aka.ms/deploytoazurebutton)](https://portal.azure.com/#create/Microsoft.Template/uri/https%3A%2F%2Fraw.githubusercontent.com%2Fmicrosoft%2Fpresidio%2Ffeature%2FV2%2Fpresidio-analyzer%2Fdeploytoazure.json)
 
 
-## Customizing Presidio analyzer 
->>>>>>> 9b7d09ac
+## Customizing Presidio analyzer
+
+Presidio can be exteded to support new types of PII entities, and to support additional languages.
 
 The three main modules are the `AnalyzerEngine` and the `RecognizerRegistry` and `EntityRecognizer`.
 
